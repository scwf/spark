--- conflicted
+++ resolved
@@ -45,7 +45,7 @@
 import org.apache.spark.annotation.DeveloperApi
 import org.apache.spark.mapreduce.SparkHadoopMapReduceUtil
 import org.apache.spark.rdd.RDD
-import org.apache.spark.sql.{FileSystemHelper, SQLConf}
+import org.apache.spark.sql.SQLConf
 import org.apache.spark.sql.catalyst.expressions.{Attribute, Expression, Row, _}
 import org.apache.spark.sql.execution.{LeafNode, SparkPlan, UnaryNode}
 import org.apache.spark.{Logging, SerializableWritable, TaskContext}
@@ -288,7 +288,7 @@
         1
       } else {
         FileSystemHelper.findMaxTaskId(
-            NewFileOutputFormat.getOutputPath(job).toString, job.getConfiguration, "parquet") + 1
+            NewFileOutputFormat.getOutputPath(job).toString, job.getConfiguration) + 1
       }
 
     def writeShard(context: TaskContext, iter: Iterator[Row]): Int = {
@@ -606,8 +606,6 @@
     .maximumSize(20000)
     .expireAfterWrite(15, TimeUnit.MINUTES)  // Expire locations since HDFS files might move
     .build[FileStatus, Array[BlockLocation]]()
-<<<<<<< HEAD
-=======
 }
 
 private[parquet] object FileSystemHelper {
@@ -645,5 +643,4 @@
       case _ => 0
     }.reduceLeft((a, b) => if (a < b) b else a)
   }
->>>>>>> a764960b
 }