/*
 * Licensed to the Apache Software Foundation (ASF) under one or more
 * contributor license agreements.  See the NOTICE file distributed with
 * this work for additional information regarding copyright ownership.
 * The ASF licenses this file to You under the Apache License, Version 2.0
 * (the "License"); you may not use this file except in compliance with
 * the License.  You may obtain a copy of the License at
 *
 *    http://www.apache.org/licenses/LICENSE-2.0
 *
 * Unless required by applicable law or agreed to in writing, software
 * distributed under the License is distributed on an "AS IS" BASIS,
 * WITHOUT WARRANTIES OR CONDITIONS OF ANY KIND, either express or implied.
 * See the License for the specific language governing permissions and
 * limitations under the License.
 */

package org.apache.spark.sql.sources

import org.apache.spark.rdd.RDD
import org.apache.spark.sql.catalyst.expressions
import org.apache.spark.sql.catalyst.expressions._
import org.apache.spark.sql.catalyst.planning.PhysicalOperation
import org.apache.spark.sql.catalyst.plans.logical
import org.apache.spark.sql.catalyst.plans.logical.LogicalPlan
import org.apache.spark.sql.types.StringType
import org.apache.spark.sql.{Row, Strategy, execution, sources}

/**
 * A Strategy for planning scans over data sources defined using the sources API.
 */
private[sql] object DataSourceStrategy extends Strategy {
  def apply(plan: LogicalPlan): Seq[execution.SparkPlan] = plan match {
    case PhysicalOperation(projectList, filters, l @ LogicalRelation(t: CatalystScan)) =>
      pruneFilterProjectRaw(
        l,
        projectList,
        filters,
        (a, f) => t.buildScan(a, f)) :: Nil

    case PhysicalOperation(projectList, filters, l @ LogicalRelation(t: PrunedFilteredScan)) =>
      pruneFilterProject(
        l,
        projectList,
        filters,
        (a, f) => t.buildScan(a, f)) :: Nil

    case PhysicalOperation(projectList, filters, l @ LogicalRelation(t: PrunedScan)) =>
      pruneFilterProject(
        l,
        projectList,
        filters,
        (a, _) => t.buildScan(a)) :: Nil

    case l @ LogicalRelation(t: TableScan) =>
      execution.PhysicalRDD(l.output, t.buildScan()) :: Nil

    case i @ logical.InsertIntoTable(
<<<<<<< HEAD
      l @ LogicalRelation(t: InsertableRelation), part, query, overwrite) if part.isEmpty =>
      val runnableCommand = InsertIntoDataSource(l, query, overwrite)
      execution.LocalTableScan(
        runnableCommand.output,
        runnableCommand.run(execution.SparkPlan.currentContext.get())) :: Nil
=======
      l @ LogicalRelation(t: InsertableRelation), part, query, overwrite, false) if part.isEmpty =>
      execution.ExecutedCommand(InsertIntoDataSource(l, query, overwrite)) :: Nil
>>>>>>> 971b95b0

    case _ => Nil
  }

  // Based on Public API.
  protected def pruneFilterProject(
      relation: LogicalRelation,
      projectList: Seq[NamedExpression],
      filterPredicates: Seq[Expression],
      scanBuilder: (Array[String], Array[Filter]) => RDD[Row]) = {
    pruneFilterProjectRaw(
      relation,
      projectList,
      filterPredicates,
      (requestedColumns, pushedFilters) => {
        scanBuilder(requestedColumns.map(_.name).toArray, selectFilters(pushedFilters).toArray)
      })
  }

  // Based on Catalyst expressions.
  protected def pruneFilterProjectRaw(
      relation: LogicalRelation,
      projectList: Seq[NamedExpression],
      filterPredicates: Seq[Expression],
      scanBuilder: (Seq[Attribute], Seq[Expression]) => RDD[Row]) = {

    val projectSet = AttributeSet(projectList.flatMap(_.references))
    val filterSet = AttributeSet(filterPredicates.flatMap(_.references))
    val filterCondition = filterPredicates.reduceLeftOption(expressions.And)

    val pushedFilters = filterPredicates.map { _ transform {
      case a: AttributeReference => relation.attributeMap(a) // Match original case of attributes.
    }}

    if (projectList.map(_.toAttribute) == projectList &&
        projectSet.size == projectList.size &&
        filterSet.subsetOf(projectSet)) {
      // When it is possible to just use column pruning to get the right projection and
      // when the columns of this projection are enough to evaluate all filter conditions,
      // just do a scan followed by a filter, with no extra project.
      val requestedColumns =
        projectList.asInstanceOf[Seq[Attribute]] // Safe due to if above.
          .map(relation.attributeMap)            // Match original case of attributes.

      val scan =
        execution.PhysicalRDD(
          projectList.map(_.toAttribute),
          scanBuilder(requestedColumns, pushedFilters))
      filterCondition.map(execution.Filter(_, scan)).getOrElse(scan)
    } else {
      val requestedColumns = (projectSet ++ filterSet).map(relation.attributeMap).toSeq

      val scan =
        execution.PhysicalRDD(requestedColumns, scanBuilder(requestedColumns, pushedFilters))
      execution.Project(projectList, filterCondition.map(execution.Filter(_, scan)).getOrElse(scan))
    }
  }

  /**
   * Selects Catalyst predicate [[Expression]]s which are convertible into data source [[Filter]]s,
   * and convert them.
   */
  protected[sql] def selectFilters(filters: Seq[Expression]) = {
    def translate(predicate: Expression): Option[Filter] = predicate match {
      case expressions.EqualTo(a: Attribute, Literal(v, _)) =>
        Some(sources.EqualTo(a.name, v))
      case expressions.EqualTo(Literal(v, _), a: Attribute) =>
        Some(sources.EqualTo(a.name, v))

      case expressions.GreaterThan(a: Attribute, Literal(v, _)) =>
        Some(sources.GreaterThan(a.name, v))
      case expressions.GreaterThan(Literal(v, _), a: Attribute) =>
        Some(sources.LessThan(a.name, v))

      case expressions.LessThan(a: Attribute, Literal(v, _)) =>
        Some(sources.LessThan(a.name, v))
      case expressions.LessThan(Literal(v, _), a: Attribute) =>
        Some(sources.GreaterThan(a.name, v))

      case expressions.GreaterThanOrEqual(a: Attribute, Literal(v, _)) =>
        Some(sources.GreaterThanOrEqual(a.name, v))
      case expressions.GreaterThanOrEqual(Literal(v, _), a: Attribute) =>
        Some(sources.LessThanOrEqual(a.name, v))

      case expressions.LessThanOrEqual(a: Attribute, Literal(v, _)) =>
        Some(sources.LessThanOrEqual(a.name, v))
      case expressions.LessThanOrEqual(Literal(v, _), a: Attribute) =>
        Some(sources.GreaterThanOrEqual(a.name, v))

      case expressions.InSet(a: Attribute, set) =>
        Some(sources.In(a.name, set.toArray))

      case expressions.IsNull(a: Attribute) =>
        Some(sources.IsNull(a.name))
      case expressions.IsNotNull(a: Attribute) =>
        Some(sources.IsNotNull(a.name))

      case expressions.And(left, right) =>
        (translate(left) ++ translate(right)).reduceOption(sources.And)

      case expressions.Or(left, right) =>
        for {
          leftFilter <- translate(left)
          rightFilter <- translate(right)
        } yield sources.Or(leftFilter, rightFilter)

      case expressions.Not(child) =>
        translate(child).map(sources.Not)

      case expressions.StartsWith(a: Attribute, Literal(v: String, StringType)) =>
        Some(sources.StringStartsWith(a.name, v))

      case expressions.EndsWith(a: Attribute, Literal(v: String, StringType)) =>
        Some(sources.StringEndsWith(a.name, v))

      case expressions.Contains(a: Attribute, Literal(v: String, StringType)) =>
        Some(sources.StringContains(a.name, v))

      case _ => None
    }

    filters.flatMap(translate)
  }
}<|MERGE_RESOLUTION|>--- conflicted
+++ resolved
@@ -56,16 +56,11 @@
       execution.PhysicalRDD(l.output, t.buildScan()) :: Nil
 
     case i @ logical.InsertIntoTable(
-<<<<<<< HEAD
-      l @ LogicalRelation(t: InsertableRelation), part, query, overwrite) if part.isEmpty =>
+      l @ LogicalRelation(t: InsertableRelation), part, query, overwrite, false) if part.isEmpty =>
       val runnableCommand = InsertIntoDataSource(l, query, overwrite)
-      execution.LocalTableScan(
-        runnableCommand.output,
-        runnableCommand.run(execution.SparkPlan.currentContext.get())) :: Nil
-=======
-      l @ LogicalRelation(t: InsertableRelation), part, query, overwrite, false) if part.isEmpty =>
-      execution.ExecutedCommand(InsertIntoDataSource(l, query, overwrite)) :: Nil
->>>>>>> 971b95b0
+     execution.LocalTableScan(
+       runnableCommand.output,
+       runnableCommand.run(execution.SparkPlan.currentContext.get())) :: Nil
 
     case _ => Nil
   }
