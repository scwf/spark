/*
 * Licensed to the Apache Software Foundation (ASF) under one or more
 * contributor license agreements.  See the NOTICE file distributed with
 * this work for additional information regarding copyright ownership.
 * The ASF licenses this file to You under the Apache License, Version 2.0
 * (the "License"); you may not use this file except in compliance with
 * the License.  You may obtain a copy of the License at
 *
 *    http://www.apache.org/licenses/LICENSE-2.0
 *
 * Unless required by applicable law or agreed to in writing, software
 * distributed under the License is distributed on an "AS IS" BASIS,
 * WITHOUT WARRANTIES OR CONDITIONS OF ANY KIND, either express or implied.
 * See the License for the specific language governing permissions and
 * limitations under the License.
 */
package org.apache.spark.sql.hbase

import org.apache.spark.sql.catalyst.expressions._
import org.apache.spark.sql.catalyst.plans.logical._
import org.apache.spark.sql.catalyst.{SparkSQLParser, SqlLexical, SqlParser}
import org.apache.spark.sql.hbase.logical._

object HBaseSQLParser {
  def getKeywords(): Seq[String] = {
    val hbaseSqlFields = Class.forName("org.apache.spark.sql.hbase.HBaseSQLParser").getDeclaredFields
    val sparkSqlFields = Class.forName("org.apache.spark.sql.catalyst.SqlParser").getDeclaredFields
    var keywords = hbaseSqlFields.filter(x => x.getName.charAt(0).isUpper).map(_.getName)
    keywords ++= sparkSqlFields.filter(x => x.getName.charAt(0).isUpper).map(_.getName)
    keywords.toSeq
  }
}

class HBaseSQLParser extends SqlParser {

  protected val ADD = Keyword("ADD")
  protected val ALTER = Keyword("ALTER")
  protected val BOOLEAN = Keyword("BOOLEAN")
  protected val BYTE = Keyword("BYTE")
  protected val COLS = Keyword("COLS")
  protected val CREATE = Keyword("CREATE")
  protected val DATA = Keyword("DATA")
<<<<<<< HEAD
//  protected val DOUBLE = Keyword("DOUBLE")
=======
  protected val DESCRIBE = Keyword("DESCRIBE")
  protected val DOUBLE = Keyword("DOUBLE")
>>>>>>> 37c9476e
  protected val DROP = Keyword("DROP")
  protected val EXISTS = Keyword("EXISTS")
  protected val FIELDS = Keyword("FIELDS")
  protected val FLOAT = Keyword("FLOAT")
  protected val INPATH = Keyword("INPATH")
  protected val INT = Keyword("INT")
  protected val INTEGER = Keyword("INTEGER")
  protected val KEY = Keyword("KEY")
  protected val LOAD = Keyword("LOAD")
  protected val LOCAL = Keyword("LOCAL")
  protected val LONG = Keyword("LONG")
  protected val MAPPED = Keyword("MAPPED")
  protected val PRIMARY = Keyword("PRIMARY")
  protected val SHORT = Keyword("SHORT")
  protected val SHOW = Keyword("SHOW")
  protected val TABLES = Keyword("TABLES")
  protected val VALUES = Keyword("VALUES")
  protected val TERMINATED = Keyword("TERMINATED")

  protected val newReservedWords: Seq[String] =
    this.getClass
      .getMethods
      .filter(_.getReturnType == classOf[Keyword])
      .map(_.invoke(this).asInstanceOf[Keyword].str)

  override val lexical = new SqlLexical(newReservedWords)

  override protected lazy val start: Parser[LogicalPlan] =
    (select *
      (UNION ~ ALL ^^^ { (q1: LogicalPlan, q2: LogicalPlan) => Union(q1, q2)}
        | INTERSECT ^^^ { (q1: LogicalPlan, q2: LogicalPlan) => Intersect(q1, q2)}
        | EXCEPT ^^^ { (q1: LogicalPlan, q2: LogicalPlan) => Except(q1, q2)}
        | UNION ~ DISTINCT.? ^^^ { (q1: LogicalPlan, q2: LogicalPlan) => Distinct(Union(q1, q2))}
        )
      | insert | create | drop | alterDrop | alterAdd | load | show | describe
      )

  override protected lazy val insert: Parser[LogicalPlan] =
    (INSERT ~> INTO ~> relation ~ select <~ opt(";") ^^ {
      case r ~ s => InsertIntoTable(r, Map[String, Option[String]](), s, false)}
    |
     INSERT ~> INTO ~> relation ~ (VALUES ~> "(" ~> keys <~ ")") ^^ {
      case r ~ valueSeq => InsertValueIntoTable(r, Map[String, Option[String]](), valueSeq)}
    )

  protected lazy val create: Parser[LogicalPlan] =
    CREATE ~> TABLE ~> ident ~
      ("(" ~> tableCols <~ ",") ~
      (PRIMARY ~> KEY ~> "(" ~> keys <~ ")" <~ ")") ~
      (MAPPED ~> BY ~> "(" ~> opt(nameSpace)) ~
      (ident <~ ",") ~
      (COLS ~> "=" ~> "[" ~> expressions <~ "]" <~ ")") <~ opt(";") ^^ {

      case tableName ~ tableColumns ~ keySeq ~ tableNameSpace ~ hbaseTableName ~ mappingInfo =>
        //Since the lexical can not recognize the symbol "=" as we expected,
        //we compose it to expression first and then translate it into Map[String, (String, String)]
        //TODO: Now get the info by hacking, need to change it into normal way if possible
        val infoMap: Map[String, (String, String)] =
          mappingInfo.map { case EqualTo(e1, e2) =>
            val info = e2.toString.substring(1).split('.')
            if (info.length != 2) throw new Exception("\nSyntx Error of Create Table")
            e1.toString.substring(1) ->(info(0), info(1))
          }.toMap


        //Check whether the column info are correct or not
        val tableColSet = tableColumns.unzip._1.toSet
        val keySet = keySeq.toSet
        if (tableColSet.size != tableColumns.length ||
          keySet.size != keySeq.length ||
          !(keySet union infoMap.keySet).equals(tableColSet) ||
          !(keySet intersect infoMap.keySet).isEmpty
        ) {
          throw new Exception(
            "The Column Info of Create Table are not correct")
        }

        val customizedNameSpace = tableNameSpace.getOrElse("")

        val devideTableColsByKeyOrNonkey = tableColumns.partition {
          case (name, _) =>
            keySeq.contains(name)
        }
        val dataTypeOfKeyCols = devideTableColsByKeyOrNonkey._1
        val dataTypeOfNonkeyCols = devideTableColsByKeyOrNonkey._2

        //Get Key Info
        val keyColsWithDataType = keySeq.map {
          key => {
            val typeOfKey = dataTypeOfKeyCols.find(_._1 == key).get._2
            (key, typeOfKey)
          }
        }

        //Get Nonkey Info
        val nonKeyCols = dataTypeOfNonkeyCols.map {
          case (name, typeOfData) =>
            val infoElem = infoMap.get(name).get
            (name, typeOfData, infoElem._1, infoElem._2)
        }

        CreateHBaseTablePlan(tableName, customizedNameSpace, hbaseTableName,
          tableColumns.unzip._1, keyColsWithDataType, nonKeyCols)
    }

  protected lazy val drop: Parser[LogicalPlan] =
    DROP ~> TABLE ~> ident <~ opt(";") ^^ {
      case tableName => DropTablePlan(tableName)
    }

  protected lazy val alterDrop: Parser[LogicalPlan] =
    ALTER ~> TABLE ~> ident ~
      (DROP ~> ident) <~ opt(";") ^^ {
      case tableName ~ colName => AlterDropColPlan(tableName, colName)
    }

  protected lazy val alterAdd: Parser[LogicalPlan] =
    ALTER ~> TABLE ~> ident ~
      (ADD ~> tableCol) ~
      (MAPPED ~> BY ~> "(" ~> expressions <~ ")") ^^ {
      case tableName ~ tableColumn ~ mappingInfo => {
        //Since the lexical can not recognize the symbol "=" as we expected,
        //we compose it to expression first and then translate it into Map[String, (String, String)]
        //TODO: Now get the info by hacking, need to change it into normal way if possible
        val infoMap: Map[String, (String, String)] =
          mappingInfo.map { case EqualTo(e1, e2) =>
            val info = e2.toString.substring(1).split('.')
            if (info.length != 2) throw new Exception("\nSyntx Error of Create Table")
            e1.toString.substring(1) ->(info(0), info(1))
          }.toMap
        val familyAndQualifier = infoMap(tableColumn._1)

        AlterAddColPlan(tableName, tableColumn._1, tableColumn._2,
          familyAndQualifier._1, familyAndQualifier._2)
      }
    }
    
  // Load syntax:
  // LOAD DATA [LOCAL] INPATH filepath [OVERWRITE] INTO TABLE tablename [FIELDS TERMINATED BY char]
  protected lazy val load: Parser[LogicalPlan] =
  (
    (LOAD ~> DATA ~> INPATH ~> stringLit) ~
    (opt(OVERWRITE) ~> INTO ~> TABLE ~> relation ) ~
    (FIELDS ~> TERMINATED ~> BY ~> stringLit).? <~ opt(";") ^^ {
      case filePath ~ table ~ delimiter => BulkLoadPlan(filePath, table, false, delimiter)
    }
  | (LOAD ~> DATA ~> LOCAL ~> INPATH ~> stringLit) ~
      (opt(OVERWRITE) ~> INTO ~> TABLE ~> relation) ~
      (FIELDS ~> TERMINATED ~> BY ~> stringLit).? <~ opt(";") ^^ {
      case filePath ~ table ~ delimiter => BulkLoadPlan(filePath, table, true, delimiter)
    }
  )

  // syntax:
  // SHOW TABLES
  protected lazy val show: Parser[LogicalPlan] =
    ( SHOW ~> TABLES <~ opt(";") ^^^ ShowTablesPlan() )

  protected lazy val describe: Parser[LogicalPlan] =
    (DESCRIBE ~> ident) ^^ {
      case tableName => DescribePlan(tableName)
    }

  protected lazy val tableCol: Parser[(String, String)] =
    ident ~ (STRING | BYTE | SHORT | INT | INTEGER | LONG | FLOAT | DOUBLE | BOOLEAN) ^^ {
      case e1 ~ e2 => (e1, e2)
    }

  protected lazy val nameSpace: Parser[String] = ident <~ "."

  protected lazy val tableCols: Parser[Seq[(String, String)]] = repsep(tableCol, ",")

  protected lazy val keys: Parser[Seq[String]] = repsep(ident, ",")

  protected lazy val expressions: Parser[Seq[Expression]] = repsep(expression, ",")

}

private[sql] class HBaseSparkSQLParser(fallback: String => LogicalPlan)
  extends SparkSQLParser(fallback)<|MERGE_RESOLUTION|>--- conflicted
+++ resolved
@@ -40,12 +40,8 @@
   protected val COLS = Keyword("COLS")
   protected val CREATE = Keyword("CREATE")
   protected val DATA = Keyword("DATA")
-<<<<<<< HEAD
+  protected val DESCRIBE = Keyword("DESCRIBE")
 //  protected val DOUBLE = Keyword("DOUBLE")
-=======
-  protected val DESCRIBE = Keyword("DESCRIBE")
-  protected val DOUBLE = Keyword("DOUBLE")
->>>>>>> 37c9476e
   protected val DROP = Keyword("DROP")
   protected val EXISTS = Keyword("EXISTS")
   protected val FIELDS = Keyword("FIELDS")
