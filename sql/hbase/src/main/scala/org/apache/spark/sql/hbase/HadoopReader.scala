/*
 * Licensed to the Apache Software Foundation (ASF) under one or more
 * contributor license agreements.  See the NOTICE file distributed with
 * this work for additional information regarding copyright ownership.
 * The ASF licenses this file to You under the Apache License, Version 2.0
 * (the "License"); you may not use this file except in compliance with
 * the License.  You may obtain a copy of the License at
 *
 *    http://www.apache.org/licenses/LICENSE-2.0
 *
 * Unless required by applicable law or agreed to in writing, software
 * distributed under the License is distributed on an "AS IS" BASIS,
 * WITHOUT WARRANTIES OR CONDITIONS OF ANY KIND, either express or implied.
 * See the License for the specific language governing permissions and
 * limitations under the License.
 */

package org.apache.spark.sql.hbase

import org.apache.hadoop.mapreduce.Job
import org.apache.spark.SparkContext
import org.apache.spark.sql.catalyst.types._

import scala.collection.mutable.ListBuffer
<<<<<<< HEAD
import scala.collection.mutable.ArrayBuffer
=======
>>>>>>> 5378c5a9

/**
 * Helper class for scanning files stored in Hadoop - e.g., to read text file when bulk loading.
 */
private[hbase]
class HadoopReader(
    @transient sc: SparkContext,
    @transient job: Job,
    path: String,
    delimiter: Option[String])(columns: Seq[AbstractColumn]) {
  // make RDD[(SparkImmutableBytesWritable, SparkKeyValue)] from text file
  private[hbase] def makeBulkLoadRDDFromTextFile = {

    val rdd = sc.textFile(path)
    val splitRegex = delimiter.getOrElse(",")
    // use to fix serialize issue
    val cls = columns
    // Todo: use mapPartitions more better
<<<<<<< HEAD
    val buffer = ArrayBuffer[Byte]()
    val keyBytes = ListBuffer[(Array[Byte], DataType)]()
    val valueBytes = ListBuffer[(Array[Byte], Array[Byte], Array[Byte])]()
=======
    val buffer = ListBuffer[Byte]()
>>>>>>> 5378c5a9
    rdd.map { line =>
      HBaseKVHelper.string2KV(line.split(splitRegex), cls, keyBytes, valueBytes)
      val rowKeyData = HBaseKVHelper.encodingRawKeyColumns(buffer, keyBytes)
      val rowKey = new ImmutableBytesWritableWrapper(rowKeyData)
      val put = new PutWrapper(rowKeyData)
      valueBytes.foreach { case (family, qualifier, value) =>
        put.add(family, qualifier, value)
      }
      (rowKey, put)
    }
  }
}<|MERGE_RESOLUTION|>--- conflicted
+++ resolved
@@ -22,20 +22,16 @@
 import org.apache.spark.sql.catalyst.types._
 
 import scala.collection.mutable.ListBuffer
-<<<<<<< HEAD
-import scala.collection.mutable.ArrayBuffer
-=======
->>>>>>> 5378c5a9
 
 /**
  * Helper class for scanning files stored in Hadoop - e.g., to read text file when bulk loading.
  */
 private[hbase]
 class HadoopReader(
-    @transient sc: SparkContext,
-    @transient job: Job,
-    path: String,
-    delimiter: Option[String])(columns: Seq[AbstractColumn]) {
+                    @transient sc: SparkContext,
+                    @transient job: Job,
+                    path: String,
+                    delimiter: Option[String])(columns: Seq[AbstractColumn]) {
   // make RDD[(SparkImmutableBytesWritable, SparkKeyValue)] from text file
   private[hbase] def makeBulkLoadRDDFromTextFile = {
 
@@ -44,13 +40,9 @@
     // use to fix serialize issue
     val cls = columns
     // Todo: use mapPartitions more better
-<<<<<<< HEAD
-    val buffer = ArrayBuffer[Byte]()
     val keyBytes = ListBuffer[(Array[Byte], DataType)]()
     val valueBytes = ListBuffer[(Array[Byte], Array[Byte], Array[Byte])]()
-=======
     val buffer = ListBuffer[Byte]()
->>>>>>> 5378c5a9
     rdd.map { line =>
       HBaseKVHelper.string2KV(line.split(splitRegex), cls, keyBytes, valueBytes)
       val rowKeyData = HBaseKVHelper.encodingRawKeyColumns(buffer, keyBytes)
