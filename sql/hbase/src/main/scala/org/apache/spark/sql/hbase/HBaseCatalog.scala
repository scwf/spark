/*
 * Licensed to the Apache Software Foundation (ASF) under one or more
 * contributor license agreements.  See the NOTICE file distributed with
 * this work for additional information regarding copyright ownership.
 * The ASF licenses this file to You under the Apache License, Version 2.0
 * (the "License"); you may not use this file except in compliance with
 * the License.  You may obtain a copy of the License at
 *
 *    http://www.apache.org/licenses/LICENSE-2.0
 *
 * Unless required by applicable law or agreed to in writing, software
 * distributed under the License is distributed on an "AS IS" BASIS,
 * WITHOUT WARRANTIES OR CONDITIONS OF ANY KIND, either express or implied.
 * See the License for the specific language governing permissions and
 * limitations under the License.
 */
package org.apache.spark.sql.hbase

import java.io._

import org.apache.hadoop.hbase.client._
import org.apache.hadoop.hbase.util.Bytes
import org.apache.hadoop.hbase.{HBaseConfiguration, HColumnDescriptor, HTableDescriptor, TableName}
import org.apache.log4j.Logger
import org.apache.spark.Logging
import org.apache.spark.sql.catalyst.analysis.SimpleCatalog
import org.apache.spark.sql.catalyst.expressions.Row
import org.apache.spark.sql.catalyst.plans.logical.LogicalPlan
import org.apache.spark.sql.catalyst.types._
import org.apache.spark.sql.hbase.HBaseCatalog._

import scala.collection.mutable.{ArrayBuffer, HashMap, ListBuffer, SynchronizedMap}

/**
 * Column represent the sql column
 * sqlName the name of the column
 * dataType the data type of the column
 */
sealed abstract class AbstractColumn {
  val sqlName: String
  val dataType: DataType
  var ordinal: Int = -1

  def isKeyColum(): Boolean = false

  override def toString: String = {
    s"$sqlName , $dataType.typeName"
  }
}

case class KeyColumn(val sqlName: String, val dataType: DataType, val order: Int)
  extends AbstractColumn {
  override def isKeyColum() = true
}

case class NonKeyColumn(
                         val sqlName: String,
                         val dataType: DataType,
                         val family: String,
                         val qualifier: String) extends AbstractColumn {
  @transient lazy val familyRaw = Bytes.toBytes(family)
  @transient lazy val qualifierRaw = Bytes.toBytes(qualifier)

  override def toString = {
    s"$sqlName , $dataType.typeName , $family:$qualifier"
  }
}

private[hbase] class HBaseCatalog(@transient hbaseContext: HBaseSQLContext)
  extends SimpleCatalog(false) with Logging with Serializable {

  lazy val logger = Logger.getLogger(getClass.getName)
  lazy val configuration = hbaseContext.optConfiguration
    .getOrElse(HBaseConfiguration.create())

  lazy val relationMapCache = new HashMap[String, HBaseRelation]
    with SynchronizedMap[String, HBaseRelation]

  lazy val admin = new HBaseAdmin(configuration)

  private def processTableName(tableName: String): String = {
    if (!caseSensitive) {
      tableName.toLowerCase
    } else {
      tableName
    }
  }

  //Todo: This function is used to fake the rowkey. Just for test purpose
  def makeRowKey(row: Row, dataTypeOfKeys: Seq[DataType]) = {
    //    val row = new GenericRow(Array(col7, col1, col3))
    val rawKeyCol = dataTypeOfKeys.zipWithIndex.map {
      case (dataType, index) => {
        (DataTypeUtils.getRowColumnFromHBaseRawType(row, index, dataType, new BytesUtils),
          dataType)
      }
    }

    val buffer = ListBuffer[Byte]()
    HBaseKVHelper.encodingRawKeyColumns(buffer, rawKeyCol)
  }

  // Use a single HBaseAdmin throughout this instance instad of creating a new one in
  // each method
  var hBaseAdmin = new HBaseAdmin(configuration)
  logger.debug(s"HBaseAdmin.configuration zkPort="
    + s"${hBaseAdmin.getConfiguration.get("hbase.zookeeper.property.clientPort")}")

  private def createHBaseUserTable(tableName: String,
                                   allColumns: Seq[AbstractColumn]): Unit = {
    val tableDescriptor = new HTableDescriptor(TableName.valueOf(tableName))
    allColumns.map(x =>
      if (x.isInstanceOf[NonKeyColumn]) {
        val nonKeyColumn = x.asInstanceOf[NonKeyColumn]
        tableDescriptor.addFamily(new HColumnDescriptor(nonKeyColumn.family))
      })
    admin.createTable(tableDescriptor, null);
  }

  def createTable(tableName: String, hbaseNamespace: String, hbaseTableName: String,
                  allColumns: Seq[AbstractColumn]): Unit = {
    if (checkLogicalTableExist(tableName)) {
      throw new Exception(s"The logical table: $tableName already exists")
    }

    // create a new hbase table for the user if not exist
    if (!checkHBaseTableExists(hbaseTableName)) {
      createHBaseUserTable(hbaseTableName, allColumns)
    }

    val nonKeyColumns = allColumns.filter(_.isInstanceOf[NonKeyColumn])
      .asInstanceOf[Seq[NonKeyColumn]]
    nonKeyColumns.foreach {
      case NonKeyColumn(_, _, family, _) =>
        if (!checkFamilyExists(hbaseTableName, family)) {
          throw new Exception(s"The HBase table doesn't contain the Column Family: $family")
        }
    }

    val avail = admin.isTableAvailable(MetaData)

    if (!avail) {
      // create table
      createMetadataTable()
    }

    val table = new HTable(configuration, MetaData)
    table.setAutoFlushTo(false)

    val get = new Get(Bytes.toBytes(tableName))
    if (table.exists(get)) {
      throw new Exception(s"row key $tableName exists")
    }
    else {
<<<<<<< HEAD
      val hbaseRelation = HBaseRelation(tableName, hbaseNamespace, hbaseTableName, allColumns,
        Some(configuration))
=======
      /*
      // construct key columns
      val result = new StringBuilder()
      for (column <- keyColumns) {
        result.append(column.sqlName)
        result.append(",")
        result.append(column.dataType.typeName)
        result.append(";")
      }
      put.add(ColumnFamily, QualKeyColumns, Bytes.toBytes(result.toString))

      // construct non-key columns
      result.clear()
      for (column <- nonKeyColumns) {
        result.append(column.sqlName)
        result.append(",")
        result.append(column.dataType.typeName)
        result.append(",")
        result.append(column.family)
        result.append(",")
        result.append(column.qualifier)
        result.append(";")
      }
      put.add(ColumnFamily, QualNonKeyColumns, Bytes.toBytes(result.toString))

      // construct all columns
      result.clear()
      for (column <- allColumns) {
        result.append(column.sqlName)
        result.append(",")
        result.append(column.dataType.typeName)
        result.append(";")
      }
      put.add(ColumnFamily, QualAllColumns, Bytes.toBytes(result.toString))

      // construct HBase table name and namespace
      result.clear()
      result.append(hbaseNamespace)
      result.append(",")
      result.append(hbaseTableName)
      put.add(ColumnFamily, QualHbaseName, Bytes.toBytes(result.toString))
      */

      val hbaseRelation = HBaseRelation(tableName, hbaseNamespace, hbaseTableName, allColumns)
      hbaseRelation.config = configuration
>>>>>>> 90f1e77f

      writeObjectToTable(hbaseRelation)

      relationMapCache.put(processTableName(tableName), hbaseRelation)
    }
  }

  def alterTableDropNonKey(tableName: String, columnName: String) = {
    val result = getTable(tableName)
    if (result.isDefined) {
      val relation = result.get
      val allColumns = relation.allColumns.filter(!_.sqlName.equals(columnName))
      val hbaseRelation = HBaseRelation(relation.tableName,
        relation.hbaseNamespace, relation.hbaseTableName, allColumns)
      hbaseRelation.config = configuration

      writeObjectToTable(hbaseRelation)

      relationMapCache.put(processTableName(tableName), hbaseRelation)
    }
  }

  def alterTableAddNonKey(tableName: String, column: NonKeyColumn) = {
    val result = getTable(tableName)
    if (result.isDefined) {
      val relation = result.get
      val allColumns = relation.allColumns :+ column
      val hbaseRelation = HBaseRelation(relation.tableName,
        relation.hbaseNamespace, relation.hbaseTableName, allColumns)
      hbaseRelation.config = configuration

      writeObjectToTable(hbaseRelation)

      relationMapCache.put(processTableName(tableName), hbaseRelation)
    }
  }

  private def writeObjectToTable(hbaseRelation: HBaseRelation) = {
    val tableName = hbaseRelation.tableName
    val table = new HTable(configuration, MetaData)

    val put = new Put(Bytes.toBytes(tableName))
    val byteArrayOutputStream = new ByteArrayOutputStream()
    val objectOutputStream = new ObjectOutputStream(byteArrayOutputStream)
    objectOutputStream.writeObject(hbaseRelation)

    put.add(ColumnFamily, QualData, byteArrayOutputStream.toByteArray)

    // write to the metadata table
    table.put(put)
    table.flushCommits()
    table.close()
  }

  def getTable(tableName: String): Option[HBaseRelation] = {
    var result = relationMapCache.get(processTableName(tableName))
    if (result.isEmpty) {
      val table = new HTable(configuration, MetaData)

      val get = new Get(Bytes.toBytes(tableName))
      val values = table.get(get)
      table.close()
      if (values == null || values.isEmpty) {
        result = None
      } else {
        result = Some(getRelationFromResult(values))
      }
    }
    result
  }

  private def getRelationFromResult(result: Result) : HBaseRelation = {
    val value = result.getValue(ColumnFamily, QualData)
    val byteArrayInputStream = new ByteArrayInputStream(value)
    val objectInputStream = new ObjectInputStream(byteArrayInputStream)
    val hbaseRelation: HBaseRelation
    = objectInputStream.readObject().asInstanceOf[HBaseRelation]
    hbaseRelation.config = configuration
    hbaseRelation
  }

  def getAllTableName() : Seq[String] = {
    val tables = new ArrayBuffer[String]()
    val table = new HTable(configuration, MetaData)
    val scanner = table.getScanner(ColumnFamily)
    var result = scanner.next()
    while (result != null) {
      val relation = getRelationFromResult(result)
      tables.append(relation.tableName)
      result = scanner.next()
    }
    tables.toSeq
  }

  override def lookupRelation(namespace: Option[String],
                              tableName: String,
                              alias: Option[String] = None): LogicalPlan = {
    val hbaseRelation = getTable(tableName)
    if (hbaseRelation.isEmpty) {
      throw new IllegalArgumentException(
        s"Table $namespace:$tableName does not exist in the catalog")
    }
    hbaseRelation.get
  }

  def deleteTable(tableName: String): Unit = {
    if (!checkLogicalTableExist(tableName)) {
      throw new IllegalStateException(s"The logical table $tableName does not exist")
    }
    val table = new HTable(configuration, MetaData)

    val delete = new Delete((Bytes.toBytes(tableName)))
    table.delete(delete)
    table.close()

    relationMapCache.remove(processTableName(tableName))
  }

  def createMetadataTable() = {
    val descriptor = new HTableDescriptor(TableName.valueOf(MetaData))
    val columnDescriptor = new HColumnDescriptor(ColumnFamily)
    descriptor.addFamily(columnDescriptor)
    admin.createTable(descriptor)
  }

  private[hbase] def checkHBaseTableExists(hbaseTableName: String): Boolean = {
    admin.tableExists(hbaseTableName)
  }

  private[hbase] def checkLogicalTableExist(tableName: String): Boolean = {
    if (!admin.tableExists(MetaData)) {
      // create table
      createMetadataTable()
    }

    val table = new HTable(configuration, MetaData)
    val get = new Get(Bytes.toBytes(tableName))
    val result = table.get(get)

    result.size() > 0
  }

  private[hbase] def checkFamilyExists(hbaseTableName: String, family: String): Boolean = {
    val tableDescriptor = admin.getTableDescriptor(TableName.valueOf(hbaseTableName))
    tableDescriptor.hasFamily(Bytes.toBytes(family))
  }

  def getDataType(dataType: String): DataType = {
    if (dataType.equalsIgnoreCase(StringType.typeName)) {
      StringType
    } else if (dataType.equalsIgnoreCase(ByteType.typeName)) {
      ByteType
    } else if (dataType.equalsIgnoreCase(ShortType.typeName)) {
      ShortType
    } else if (dataType.equalsIgnoreCase(IntegerType.typeName) ||
               dataType.equalsIgnoreCase("int")) {
      IntegerType
    } else if (dataType.equalsIgnoreCase(LongType.typeName)) {
      LongType
    } else if (dataType.equalsIgnoreCase(FloatType.typeName)) {
      FloatType
    } else if (dataType.equalsIgnoreCase(DoubleType.typeName)) {
      DoubleType
    } else if (dataType.equalsIgnoreCase(BooleanType.typeName)) {
      BooleanType
    } else {
      throw new IllegalArgumentException(s"Unrecognized data type: $dataType")
    }
  }
}

object HBaseCatalog {
  private final val MetaData = "metadata"
  private final val ColumnFamily = Bytes.toBytes("colfam")
  //  private final val QualKeyColumns = Bytes.toBytes("keyColumns")
  //  private final val QualNonKeyColumns = Bytes.toBytes("nonKeyColumns")
  //  private final val QualHbaseName = Bytes.toBytes("hbaseName")
  //  private final val QualAllColumns = Bytes.toBytes("allColumns")
  private final val QualData = Bytes.toBytes("data")
}<|MERGE_RESOLUTION|>--- conflicted
+++ resolved
@@ -152,56 +152,8 @@
       throw new Exception(s"row key $tableName exists")
     }
     else {
-<<<<<<< HEAD
-      val hbaseRelation = HBaseRelation(tableName, hbaseNamespace, hbaseTableName, allColumns,
-        Some(configuration))
-=======
-      /*
-      // construct key columns
-      val result = new StringBuilder()
-      for (column <- keyColumns) {
-        result.append(column.sqlName)
-        result.append(",")
-        result.append(column.dataType.typeName)
-        result.append(";")
-      }
-      put.add(ColumnFamily, QualKeyColumns, Bytes.toBytes(result.toString))
-
-      // construct non-key columns
-      result.clear()
-      for (column <- nonKeyColumns) {
-        result.append(column.sqlName)
-        result.append(",")
-        result.append(column.dataType.typeName)
-        result.append(",")
-        result.append(column.family)
-        result.append(",")
-        result.append(column.qualifier)
-        result.append(";")
-      }
-      put.add(ColumnFamily, QualNonKeyColumns, Bytes.toBytes(result.toString))
-
-      // construct all columns
-      result.clear()
-      for (column <- allColumns) {
-        result.append(column.sqlName)
-        result.append(",")
-        result.append(column.dataType.typeName)
-        result.append(";")
-      }
-      put.add(ColumnFamily, QualAllColumns, Bytes.toBytes(result.toString))
-
-      // construct HBase table name and namespace
-      result.clear()
-      result.append(hbaseNamespace)
-      result.append(",")
-      result.append(hbaseTableName)
-      put.add(ColumnFamily, QualHbaseName, Bytes.toBytes(result.toString))
-      */
-
       val hbaseRelation = HBaseRelation(tableName, hbaseNamespace, hbaseTableName, allColumns)
       hbaseRelation.config = configuration
->>>>>>> 90f1e77f
 
       writeObjectToTable(hbaseRelation)
 
